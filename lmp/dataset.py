r"""preprocessing training dataset.

Usage:
    import lmp.dataset

    dataset = lmp.dataset.BaseDataset(...)
"""

# built-in modules

from __future__ import absolute_import
from __future__ import division
from __future__ import print_function
from __future__ import unicode_literals

from typing import Callable
from typing import Generator
from typing import Iterable
from typing import Tuple

# 3rd-party modules

import torch.utils.data

# self-made modules

import lmp.tokenizer


# Define types for type annotation.
CollateFnReturn = Tuple[torch.Tensor, torch.Tensor]
CollateFn = Callable[[Iterable[str]], CollateFnReturn]


class BaseDataset(torch.utils.data.Dataset):
    r"""Dataset class for generating language model samples.

    Attributes:
        batch_sequences:
            All sequences in the dataset.

    Raises:
        TypeError:
            When `batch_sequences` is not an instance of `Iterable[str]`.
    """

    def __init__(self, batch_sequences: Iterable[str]):
        super().__init__()
        # Type check.
        if not isinstance(batch_sequences, Iterable):
            raise TypeError(
                '`batch_sequences` must be an instance of `Iterable[str]`.'
            )

        batch_sequences = list(batch_sequences)
<<<<<<< HEAD
        if not all([isinstance(sequence, str) for sequence in batch_sequences]):
=======

        if not all(map(
                lambda sequence: isinstance(sequence, str),
                batch_sequences
        )):
>>>>>>> 3f8e4fd9
            raise TypeError(
                '`batch_sequences` must be an instance of `Iterable[str]`.'
            )

        self.batch_sequences = batch_sequences

    def __iter__(self) -> Generator[str, None, None]:
        r"""Iterate through each sample in the dataset.

        Yields:
            Each sequence in `self.batch_sequences`.
        """
        for sequence in self.batch_sequences:
            yield sequence

    def __len__(self) -> int:
        r"""Dataset size."""
        return len(self.batch_sequences)

    def __getitem__(self, index: int) -> str:
        r"""Sample single sequence using index.

        Raises:
            IndexError:
                When `index >= len(self)`.
            TypeError:
                When `index` is not an instance of `int`.
        """
        # Type check.
        if not isinstance(index, int):
            raise TypeError('`index` must be an instance of `int`.')

        return self.batch_sequences[index]

    @staticmethod
    def create_collate_fn(
            tokenizer: lmp.tokenizer.BaseTokenizer,
            max_seq_len: int = -1
    ) -> CollateFn:
        r"""Create `collate_fn` for `torch.utils.data.DataLoader`.

        Use `tokenizer` to perform tokenization on each mini-batch. Each
        mini-batch will be encoded into tokens' ids with length equal to
        `max_seq_len`. If `max_seq_len == -1`, then `max_seq_len` will be
        inferred from current mini-batch.

        Attributes:
            tokenizer:
                Perform both tokenization and encoding.
            max_seq_len:
                Mini-batch's maximum encoded sequence length.

        Raises:
            TypeError:
                When `tokenizer` is not an instance of
                `lmp.tokenizer.BaseTokenizer` or `max_seq_len` is not an instance
                of `int`.
            ValueError:
                When `0 <= max_seq_len <= 1` or `max_seq_len < -1`.

        Returns:
            A function used by `torch.utils.data.DataLoader`.
        """
        # Type check
        if not isinstance(tokenizer, lmp.tokenizer.BaseTokenizer):
            raise TypeError(
                '`tokenizer` must be an instance of '
                '`lmp.tokenizer.BaseTokenizer`.'
            )

        if not isinstance(max_seq_len, int):
            raise TypeError(
                '`max_seq_len` must be an instance of `int`.'
            )

        # Value check.
        if (0 <= max_seq_len <= 1) or (max_seq_len < -1):
            raise ValueError(
                '`max_seq_len` must be greater than `1` or equal to `-1`.'
            )

        def collate_fn(batch_sequences: Iterable[str]) -> CollateFnReturn:
            r"""Function used by `torch.utils.data.DataLoader`.

            Each sequence in `batch_sequences` will be first tokenized and
            encoded by `tokenizer`, the returned batch of tokens' ids will
            have exact same length. We construct training samples following
            language model format.

            Raises:
                TypeError:
                    When `batch_sequences` is not an instance of `Iterable[str]`.
                ValueError:
                    When `batch_sequences` is empty.

            Returns:
                x:
                    Model input batch of token's ids with numeric type
                    `torch.int64`.
                y:
                    Model predict target for each token id in `x` with numeric
                    type `torch.int64`.
            """
<<<<<<< HEAD
            if not isinstance(batch_sequences, Iterable):
                raise TypeError(
                    '`batch_sequences` must be instance of `Iterable[str]`.'
                )
            if not all([isinstance(sequence, str) for sequence in batch_sequences]):
                raise TypeError(
                    '`batch_sequences` must be instance of `Iterable[str]`.'
                )
            batch_token_ids = torch.LongTensor(
                tokenizer.batch_encode(
                    batch_sequences,
                    max_seq_len=max_seq_len
=======
            if not batch_sequences:
                raise ValueError('`batch_sequences` must not be empty.')

            try:
                batch_token_ids = torch.LongTensor(
                    tokenizer.batch_encode(
                        batch_sequences,
                        max_seq_len=max_seq_len
                    )
>>>>>>> 3f8e4fd9
                )

                # Construct sample following language model:
                # `batch_sequences[0][0]` must predict `batch_sequences[0][1]`,
                # `batch_sequences[0][1]` must predict `batch_sequences[0][2]`,
                # ...
                # `batch_sequences[n][m]` must predict `batch_sequences[n][m+1]`.
                x = batch_token_ids[:, :-1]
                y = batch_token_ids[:, 1:]

                return x, y
            except TypeError:
                raise TypeError(
                    '`batch_sequences` must be an instance of `Iterable[str]`.'
                )

        return collate_fn<|MERGE_RESOLUTION|>--- conflicted
+++ resolved
@@ -53,15 +53,11 @@
             )
 
         batch_sequences = list(batch_sequences)
-<<<<<<< HEAD
-        if not all([isinstance(sequence, str) for sequence in batch_sequences]):
-=======
 
         if not all(map(
                 lambda sequence: isinstance(sequence, str),
                 batch_sequences
         )):
->>>>>>> 3f8e4fd9
             raise TypeError(
                 '`batch_sequences` must be an instance of `Iterable[str]`.'
             )
@@ -165,20 +161,6 @@
                     Model predict target for each token id in `x` with numeric
                     type `torch.int64`.
             """
-<<<<<<< HEAD
-            if not isinstance(batch_sequences, Iterable):
-                raise TypeError(
-                    '`batch_sequences` must be instance of `Iterable[str]`.'
-                )
-            if not all([isinstance(sequence, str) for sequence in batch_sequences]):
-                raise TypeError(
-                    '`batch_sequences` must be instance of `Iterable[str]`.'
-                )
-            batch_token_ids = torch.LongTensor(
-                tokenizer.batch_encode(
-                    batch_sequences,
-                    max_seq_len=max_seq_len
-=======
             if not batch_sequences:
                 raise ValueError('`batch_sequences` must not be empty.')
 
@@ -188,7 +170,6 @@
                         batch_sequences,
                         max_seq_len=max_seq_len
                     )
->>>>>>> 3f8e4fd9
                 )
 
                 # Construct sample following language model:
