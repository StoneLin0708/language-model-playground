--- conflicted
+++ resolved
@@ -41,14 +41,7 @@
         num_rnn_layers: int,
         pad_token_id: int,
         vocab_size: int
-<<<<<<< HEAD
-) -> Union[
-        lmp.model.BaseRNNModel,
-        lmp.model.BaseResRNNModel
-    ]:
-=======
 ) -> Union[lmp.model.BaseRNNModel, lmp.model.BaseResRNNModel]:
->>>>>>> e62fbf6d
     r"""Helper function for constructing language model.
 
     Load optimizer from pre-trained checkpoint when `checkpoint != -1`.
@@ -77,8 +70,6 @@
             Embedding matrix vocabulary dimension.
 
     Raises:
-        ValueError:
-            If `model` does not supported.
         TypeError:
             When `checkpoint` is not an instance of `int`, `d_emb` is not an
             instance of `int`, `d_hid` is not an instance of `int`, `device`
@@ -88,6 +79,12 @@
             of `int`, `num_rnn_layers` is not an instance of `int`,
             `pad_token_id` is not an instance of `int` or `vocab_size` is not
             an instance of `int`.
+        ValueError:
+            If `model` does not supported, `d_emb` is samller than `1`, `d_hid`
+            is samller than `1`, `dropout` is not in range[0,1], `experiment`
+            is empty, `model_class` is empty, `num_linear_layers` is smaller
+            than `1`, `num_rnn_layers` is smaller than `1` or `pad_token_id`
+            is smaller than `0`.  
 
 
     Returns:
@@ -259,14 +256,7 @@
         checkpoint: int,
         config: lmp.config.BaseConfig,
         tokenizer: lmp.tokenizer.BaseTokenizer
-<<<<<<< HEAD
-) -> Union[
-        lmp.model.BaseRNNModel,
-        lmp.model.BaseResRNNModel
-    ]:
-=======
 ) -> Union[lmp.model.BaseRNNModel, lmp.model.BaseResRNNModel]:
->>>>>>> e62fbf6d
     r"""Helper function for constructing language model.
 
     Load model from pre-trained checkpoint when `checkpoint != -1`.
