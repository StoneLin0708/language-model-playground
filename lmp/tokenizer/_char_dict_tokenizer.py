--- conflicted
+++ resolved
@@ -123,14 +123,9 @@
             raise TypeError('`tokens` must be an instance of `Iterable[str]`.')
 
         tokens = list(tokens)
-<<<<<<< HEAD
-        if not all([isinstance(token, str) for token in tokens]):
-            raise TypeError('`tokens` must be instance of `Iterable[str]`.')
-=======
 
         if not all(map(lambda token: isinstance(token, str), tokens)):
             raise TypeError('`tokens` must be an instance of `Iterable[str]`.')
->>>>>>> 3f8e4fd9
 
         # First perform detokenization, then do normalization.
         return self.normalize(''.join(tokens))