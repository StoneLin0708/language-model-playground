r"""Test `lmp.dataset.BaseDataset.__iter__`.

Usage:
    python -m unittest test/lmp/dataset/test_iter.py
"""

# built-in modules

from __future__ import absolute_import
from __future__ import division
from __future__ import print_function
from __future__ import unicode_literals

import inspect
import unittest

from typing import Iterable
from typing import Generator

# self-made modules

from lmp.dataset import BaseDataset


<<<<<<< HEAD
class TestInit(unittest.TestCase):
=======
class TestIter(unittest.TestCase):
>>>>>>> 3f8e4fd9
    r"""Test case for `lmp.dataset.BaseDataset.__iter__`."""

    def test_signature(self):
        r"""Ensure signature consistency."""
        msg = 'Inconsistenct method signature.'

        self.assertEqual(
            inspect.signature(BaseDataset.__iter__),
            inspect.Signature(
                parameters=[
                    inspect.Parameter(
                        name='self',
                        kind=inspect.Parameter.POSITIONAL_OR_KEYWORD,
                        default=inspect.Parameter.empty
                    ),
                ],
                return_annotation=Generator[str, None, None]
            ),
            msg=msg
        )

    def test_yield_value(self):
        r"""Is an iterable which yield sequences in order."""
        msg = 'Must be an iterable which yield sequences in order.'
        examples = (
            [
                'Hello',
                'World',
                'Hello World',
            ],
            [
                'Mario use Kimura Lock on Luigi, and Luigi tap out.',
                'Mario use Superman Punch.',
                'Luigi get TKO.',
                'Toad and Toadette are fightting over mushroom (weed).',
            ],
            [''],
            [],
        )

        for batch_sequences in examples:
            dataset = BaseDataset(batch_sequences=batch_sequences)
            self.assertIsInstance(dataset, Iterable, msg=msg)

            for ans_sequence, sequence in zip(batch_sequences, dataset):
                self.assertIsInstance(sequence, str, msg=msg)
                self.assertEqual(sequence, ans_sequence, msg=msg)



if __name__ == '__main__':
    unittest.main()<|MERGE_RESOLUTION|>--- conflicted
+++ resolved
@@ -22,11 +22,7 @@
 from lmp.dataset import BaseDataset
 
 
-<<<<<<< HEAD
-class TestInit(unittest.TestCase):
-=======
 class TestIter(unittest.TestCase):
->>>>>>> 3f8e4fd9
     r"""Test case for `lmp.dataset.BaseDataset.__iter__`."""
 
     def test_signature(self):
@@ -76,6 +72,5 @@
                 self.assertEqual(sequence, ans_sequence, msg=msg)
 
 
-
 if __name__ == '__main__':
     unittest.main()